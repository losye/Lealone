--- conflicted
+++ resolved
@@ -194,10 +194,7 @@
     }
 
     private void setProxyCommandParameters() {
-<<<<<<< HEAD
-=======
         proxyCommand.setFetchSize(fetchSize);
->>>>>>> 8088e411
         //当Command是在本地执行时，proxyCommand.getParameters()就是originalParams，此时不需要重复设置
         if (originalParams != null && proxyCommand.getParameters() != null && proxyCommand.getParameters() != originalParams) {
             ArrayList<? extends ParameterInterface> params = proxyCommand.getParameters();
@@ -274,13 +271,8 @@
     }
 
     @Override
-<<<<<<< HEAD
-    public boolean isCacheable() {
-        return originalPrepared.isCacheable();
-=======
     public boolean isCacheable() { //TODO 解决重用问题
         return false; //originalPrepared.isCacheable();
->>>>>>> 8088e411
     }
 
     @Override
@@ -327,11 +319,7 @@
             prop.setProperty(key, info.getProperty(key));
         ConnectionInfo ci = new ConnectionInfo(url, prop);
         SessionInterface si = new SessionRemote(ci).connectEmbeddedOrServer(false);
-<<<<<<< HEAD
-        CommandInterface commandInterface = si.prepareCommand(sql, ((HBaseSession) session).getFetchSize());
-=======
         CommandInterface commandInterface = si.prepareCommand(sql, -1); //此时fetchSize还未知
->>>>>>> 8088e411
 
         if (oldParams != null) {
             ArrayList<? extends ParameterInterface> newParams = commandInterface.getParameters();
